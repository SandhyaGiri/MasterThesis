--- conflicted
+++ resolved
@@ -22,15 +22,10 @@
 @ex.automain
 def run(in_domain_dataset, ood_dataset, input_image_size, num_classes, model_arch,
         fc_layers, num_epochs, num_channels, learning_rate, drop_rate, target_precision,
-<<<<<<< HEAD
         model_dir, resume_from_ckpt, data_dir, lr_decay_milestones, batch_size,
-        adv_training, adv_training_type, adv_attack_type,
+        adv_training, only_out_in_adv, adv_training_type, adv_attack_type,
         adv_epsilon, adv_attack_criteria, adv_model_dir, adv_persist_images,
         pgd_norm, pgd_max_steps, logdir):
-=======
-        model_dir, resume_from_ckpt, data_dir, lr_decay_milestones, batch_size, adv_training, only_out_in_adv, adv_attack_type,
-        adv_epsilon, adv_attack_criteria, adv_model_dir, adv_persist_images, pgd_norm, pgd_max_steps, logdir):
->>>>>>> eaa72c2e
 
     logging.info('Received the following configuration:')
     logging.info(f'In domain dataset: {in_domain_dataset}, OOD dataset: {ood_dataset}')
@@ -59,11 +54,7 @@
         train_cmd = f'python -m robust_priornet.train_priornet {gpu_list} --model_dir {model_dir} \
             --num_epochs {num_epochs} --batch_size {batch_size} --lr {learning_rate} \
             --target_precision {target_precision} --include_adv_samples \
-<<<<<<< HEAD
-            {adv_model} {adv_persist} {resume} --adv_training_type {adv_training_type} \
-=======
-            {adv_model} {adv_persist} {resume} {out_in_adv} \
->>>>>>> eaa72c2e
+            {adv_model} {adv_persist} {resume} {out_in_adv} --adv_training_type {adv_training_type} \
             --adv_attack_type {adv_attack_type} --adv_attack_criteria {adv_attack_criteria} \
             --adv_epsilon {adv_epsilon} --pgd_norm {pgd_norm} --pgd_max_steps {pgd_max_steps} \
             {data_dir} {in_domain_dataset} {ood_dataset}'
