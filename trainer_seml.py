import logging
import os

import numpy as np

from sacred import Experiment
from seml import database_utils as db_utils
from seml import misc

ex = Experiment()
misc.setup_logger(ex)


@ex.config
def config():
    overwrite = None
    db_collection = None
    if db_collection is not None:
        ex.observers.append(db_utils.create_mongodb_observer(db_collection, overwrite=overwrite))


@ex.automain
def run(in_domain_dataset, ood_dataset, input_image_size, num_classes, model_arch, rpn_wrapper, rpn_mc_samples,
<<<<<<< HEAD
        rpn_sigma, fc_layers, num_epochs, min_train_epochs, patience, num_channels, learning_rate, drop_rate,
        weight_decay, target_precision, use_fixed_threshold, known_threshold_value,
        model_dir, resume_from_ckpt, augment_data, data_dir, lr_decay_milestones, batch_size, dataset_size_limit,
        adv_training, only_out_in_adv, adv_training_type, adv_attack_type,
=======
        rpn_sigma, fc_layers, num_epochs, num_channels, learning_rate, use_cyclic_lr, add_ce_loss, drop_rate,
        weight_decay, target_precision, model_dir, resume_from_ckpt, augment_data, data_dir, lr_decay_milestones,
        batch_size, dataset_size_limit, adv_training, only_out_in_adv, adv_training_type, adv_attack_type,
>>>>>>> 3014e1fc
        adv_epsilon, adv_attack_criteria, adv_model_dir, adv_persist_images,
        pgd_norm, pgd_max_steps, logdir):

    logging.info('Received the following configuration:')
    logging.info(f'In domain dataset: {in_domain_dataset}, OOD dataset: {ood_dataset}')

    if os.environ.get('SLURM_JOB_GPUS', None) is not None:
        gpu_list = list(map(int, os.environ['SLURM_JOB_GPUS'].split(",")))
        gpu_list = " ".join(map(lambda gpu: "--gpu " + str(gpu), gpu_list))
    else:
        gpu_list = "--gpu -1"

    # set up the model
    fc_layers_list = " ".join(map(lambda x: str(x),fc_layers))
    if rpn_wrapper == 'count':
        rpn = '--rpn'
    elif rpn_wrapper == 'simple':
        rpn = '--rpn_simple'
    else:
        rpn = ''
    setup_cmd = f'python -m robust_priornet.setup_priornet --model_arch {model_arch} {rpn} \
        --fc_layers {fc_layers_list} --num_classes {num_classes} --input_size {input_image_size} \
        --rpn_sigma {rpn_sigma} --rpn_num_samples {rpn_mc_samples} \
        --drop_prob {drop_rate} --num_channels {num_channels} {model_dir}'
    logging.info(f"Setup command being executed: {setup_cmd}")
    os.system(setup_cmd)

    # training the model
    # lr_decay_milestones = " ".join(map(lambda epoch: "--lrc " + str(epoch), lr_decay_milestones))
    resume = '--resume_from_ckpt' if resume_from_ckpt else ''
    augment = '--augment' if augment_data else ''
    use_cyclic_lr = '--use_cyclic_lr' if use_cyclic_lr else ''
    add_ce_loss = '--add_ce_loss' if add_ce_loss else ''
    dataset_limit = f'--dataset_size_limit {dataset_size_limit}' if dataset_size_limit is not None else ''
    use_fixed_threshold = f'--use_fixed_threshold' if use_fixed_threshold else ''
    if adv_training:
        adv_model = f'--adv_model_dir {adv_model_dir}' if adv_model_dir != "" else ''
        adv_persist = '--adv_persist_images' if adv_persist_images else ''
        out_in_adv = '--include_only_out_in_adv_samples' if only_out_in_adv else ''
        train_cmd = f'python -m robust_priornet.train_priornet {gpu_list} --model_dir {model_dir} \
            --num_epochs {num_epochs} --batch_size {batch_size} --lr {learning_rate} --weight_decay {weight_decay} \
            --target_precision {target_precision} --include_adv_samples {augment} {dataset_limit} \
            --min_train_epochs {min_train_epochs} --patience {patience} \
            {use_fixed_threshold} --known_threshold_value {known_threshold_value} \
            {adv_model} {adv_persist} {resume} {out_in_adv} --adv_training_type {adv_training_type} \
            --adv_attack_type {adv_attack_type} --adv_attack_criteria {adv_attack_criteria} \
            --adv_epsilon {adv_epsilon} --pgd_norm {pgd_norm} --pgd_max_steps {pgd_max_steps} \
            {use_cyclic_lr} {add_ce_loss} \
            {data_dir} {in_domain_dataset} {ood_dataset}'
    else:
        train_cmd = f'python -m robust_priornet.train_priornet {gpu_list} --model_dir {model_dir} {dataset_limit} \
            --num_epochs {num_epochs} --batch_size {batch_size} --lr {learning_rate} {resume} {augment} \
<<<<<<< HEAD
            --weight_decay {weight_decay} --min_train_epochs {min_train_epochs} --patience {patience} \
=======
            --weight_decay {weight_decay} {use_cyclic_lr} {add_ce_loss} \
>>>>>>> 3014e1fc
            --target_precision {target_precision} {data_dir} {in_domain_dataset} {ood_dataset}'
    logging.info(f"Training command being executed: {train_cmd}")
    os.system(train_cmd)

    # recover the logs from model_dir/log/LOG.txt file and return
    #with open(f'{model_dir}/LOG.txt', 'r') as f:
    #    results = f.read()
    
    # the returned result will be written into the database
    return {}<|MERGE_RESOLUTION|>--- conflicted
+++ resolved
@@ -21,16 +21,10 @@
 
 @ex.automain
 def run(in_domain_dataset, ood_dataset, input_image_size, num_classes, model_arch, rpn_wrapper, rpn_mc_samples,
-<<<<<<< HEAD
-        rpn_sigma, fc_layers, num_epochs, min_train_epochs, patience, num_channels, learning_rate, drop_rate,
-        weight_decay, target_precision, use_fixed_threshold, known_threshold_value,
-        model_dir, resume_from_ckpt, augment_data, data_dir, lr_decay_milestones, batch_size, dataset_size_limit,
-        adv_training, only_out_in_adv, adv_training_type, adv_attack_type,
-=======
-        rpn_sigma, fc_layers, num_epochs, num_channels, learning_rate, use_cyclic_lr, add_ce_loss, drop_rate,
+        rpn_sigma, fc_layers, num_epochs, min_train_epochs, patience, num_channels, learning_rate,
+        use_cyclic_lr, add_ce_loss, drop_rate, use_fixed_threshold, known_threshold_value,
         weight_decay, target_precision, model_dir, resume_from_ckpt, augment_data, data_dir, lr_decay_milestones,
         batch_size, dataset_size_limit, adv_training, only_out_in_adv, adv_training_type, adv_attack_type,
->>>>>>> 3014e1fc
         adv_epsilon, adv_attack_criteria, adv_model_dir, adv_persist_images,
         pgd_norm, pgd_max_steps, logdir):
 
@@ -83,11 +77,8 @@
     else:
         train_cmd = f'python -m robust_priornet.train_priornet {gpu_list} --model_dir {model_dir} {dataset_limit} \
             --num_epochs {num_epochs} --batch_size {batch_size} --lr {learning_rate} {resume} {augment} \
-<<<<<<< HEAD
-            --weight_decay {weight_decay} --min_train_epochs {min_train_epochs} --patience {patience} \
-=======
             --weight_decay {weight_decay} {use_cyclic_lr} {add_ce_loss} \
->>>>>>> 3014e1fc
+            --min_train_epochs {min_train_epochs} --patience {patience} \
             --target_precision {target_precision} {data_dir} {in_domain_dataset} {ood_dataset}'
     logging.info(f"Training command being executed: {train_cmd}")
     os.system(train_cmd)
