--- conflicted
+++ resolved
@@ -261,11 +261,8 @@
                                   add_ce_loss=args.add_ce_loss,
                                   lr_scheduler_params=lr_scheduler_params,
                                   batch_size=args.batch_size, device=device,
-<<<<<<< HEAD
                                   min_epochs=args.min_train_epochs, patience=args.patience,
-=======
                                   clip_norm=5.0,
->>>>>>> 3014e1fc
                                   log_dir=args.model_dir)
 
     trainer.train(num_epochs=args.num_epochs, resume=args.resume_from_ckpt, ckpt=ckpt)
