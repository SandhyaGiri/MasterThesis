import math
import os
import random
import time
from typing import Any, Dict

import numpy as np
import torch
import torch.nn.functional as F
import torch.utils.data as data
from sklearn.metrics import roc_curve
from torch.nn.utils import clip_grad_norm_
from torch.utils.data import DataLoader

from ..datasets.adversarial_dataset import AdversarialDataset
from ..eval.model_prediction_eval import ClassifierPredictionEvaluator
from ..eval.uncertainty import UncertaintyEvaluator, UncertaintyMeasuresEnum
from ..utils.common_data import ATTACK_CRITERIA_MAP, OOD_ATTACK_CRITERIA_MAP
from ..utils.persistence import persist_image_dataset
from ..utils.pytorch import load_model, save_model_with_params_from_ckpt
from .early_stopping import EarlyStopper
from .trainer import PriorNetTrainer


def get_optimal_threshold(src_dir, uncertainty_measure: UncertaintyMeasuresEnum):
    id_uncertainty = np.loadtxt(os.path.join(src_dir,
                                             'id_' + uncertainty_measure._value_ + '.txt'))
    ood_uncertainty = np.loadtxt(os.path.join(src_dir,
                                              'ood_' + uncertainty_measure._value_ + '.txt'))
    target_labels = np.concatenate((np.zeros_like(id_uncertainty),
                                    np.ones_like(ood_uncertainty)), axis=0)
    decision_fn_value = np.concatenate((id_uncertainty, ood_uncertainty), axis=0)
    if uncertainty_measure == UncertaintyMeasuresEnum.CONFIDENCE:
        decision_fn_value *= -1.0
    fpr, tpr, thresholds = roc_curve(target_labels, decision_fn_value)
    opt_fn_value = (tpr - fpr)
    indices = np.argwhere(opt_fn_value == np.amax(opt_fn_value)).flatten().tolist()
    median_indices = []
    num_optimal_thresholds = len(indices)
    if num_optimal_thresholds % 2 == 0:
        index1 = indices[math.floor(num_optimal_thresholds/2)]
        index2 = indices[math.floor(num_optimal_thresholds/2) -1]
        if fpr[index2] < fpr[index1]:
            median_indices.append(index2)
        else:
            median_indices.append(index1)
    else:
        median_indices.append(indices[math.floor(num_optimal_thresholds/2)])
    # log the TPR and FPR at these thresholds
    for ind in median_indices:
        print("Max fn value: ", opt_fn_value[ind])
        print(f"Threshold: {thresholds[ind]}, TPR: {tpr[ind]}, FPR: {fpr[ind]}")
    return np.mean(thresholds[median_indices])

class AdversarialPriorNetTrainer(PriorNetTrainer):
    """
    Priornet trainer which performs a training epoch with normal images
    and additional training epoch with adversarial images generated from
    the normal images.
    """
    def __init__(self, model, id_train_dataset, id_val_dataset,
                 ood_train_dataset, ood_val_dataset,
                 criterion, id_criterion, ood_criterion, optimizer_fn, 
                 adv_attack_type, adv_attack_criteria,
                 optimizer_params: Dict[str, Any] = {},
                 lr_scheduler=None,
                 lr_scheduler_params={},
<<<<<<< HEAD
                 batch_size=64,
                 min_epochs=25, patience=20,
                 device=None, clip_norm=10.0, num_workers=4,
=======
                 add_ce_loss=False,
                 batch_size=64, patience=20, device=None, clip_norm=10.0, num_workers=4,
>>>>>>> 3014e1fc
                 pin_memory=False, log_dir='.',
                 attack_params: Dict[str, Any] = {},
                 dataset_persistence_params=[],
                 adv_training_type: str = 'normal',
                 uncertainty_measure: UncertaintyMeasuresEnum = UncertaintyMeasuresEnum.DIFFERENTIAL_ENTROPY,
                 use_fixed_threshold=False, known_threshold_value=0.0,
                 only_out_in_adversarials: bool = False):
        """
        for "ood-detect adversarial training, we need to know the uncertainty_measure used to the binary
        classification between in-domain and out-domain samples."
        """
        assert adv_training_type in ['normal', 'ood-detect']
        
        super(AdversarialPriorNetTrainer, self).__init__(model, id_train_dataset,
                                                         id_val_dataset, ood_train_dataset,
                                                         ood_val_dataset, criterion,
                                                         id_criterion, ood_criterion,
                                                         optimizer_fn, optimizer_params,
                                                         lr_scheduler, lr_scheduler_params,
<<<<<<< HEAD
                                                         batch_size, min_epochs, patience, device,
=======
                                                         add_ce_loss,
                                                         batch_size, patience, device,
>>>>>>> 3014e1fc
                                                         clip_norm, num_workers,
                                                         pin_memory, log_dir,
                                                         adv_training_type == 'ood-detect')
        self.id_train_dataset = id_train_dataset
        self.ood_train_dataset = ood_train_dataset
        self.batch_size = batch_size
        self.adv_attack_type = adv_attack_type
        self.adv_id_attack_criteria = ATTACK_CRITERIA_MAP[adv_attack_criteria]
        self.adv_ood_attack_criteria = OOD_ATTACK_CRITERIA_MAP[adv_attack_criteria]
        self.attack_params = attack_params
        self.dataset_persistence_params = dataset_persistence_params
        self.adv_training_type = adv_training_type
        self.uncertainty_measure = uncertainty_measure
        self.only_out_in_adversarials = only_out_in_adversarials
        self.use_fixed_threshold = use_fixed_threshold
        self.known_threshold_value = known_threshold_value

    def train(self, num_epochs=None, num_steps=None, resume=False, ckpt=None):
        """
        Provide either num_epochs, or num_steps indicating total number of training
        steps to be performed.
        """
        if num_epochs is None:
            assert isinstance(num_steps, int)
            num_epochs = math.ceil(num_steps / len(self.id_train_loader))
        else:
            assert isinstance(num_epochs, int)

        assert resume is False or ckpt is not None
        init_epoch = 0
        if resume is True:
            init_epoch = ckpt['epochs'] + 1
            self.optimizer.load_state_dict(ckpt['opt_state_dict'])
            self.lr_scheduler.load_state_dict(ckpt['lr_scheduler_state_dict'])
            print(f"Model restored from checkpoint at epoch {init_epoch}")

        # initialize the early_stopping object
        early_stopping = EarlyStopper(self.min_epochs, self.patience, verbose=True)

        for epoch in range(init_epoch, num_epochs):
            print(f'Epoch: {epoch + 1} / {num_epochs}')
            self.epochs = epoch
            ###################
            # train the model #
            ###################
            start = time.time()
            # train and update metrics list
            train_results = self._train_single_epoch(self.id_train_loader,
                                                     self.ood_train_loader)
            adv_train_results = self._adv_train_single_epoch() # train with adversarial images
            end = time.time()

            # save the checkpoint every epoch
            save_model_with_params_from_ckpt(self.model, self.log_dir,
                                             name='checkpoint.tar',
                                             additional_params={
                                                 'epochs': self.epochs,
                                                 'opt_state_dict': self.optimizer.state_dict(),
                                                 'lr_scheduler_state_dict': self.lr_scheduler.state_dict()
                                             })

            ######################
            # validate the model #
            ######################
            val_results = self._val_single_epoch() # validate and update metrics list

            # store and print epoch summary
            summary = {
                'train_results': train_results,
                'adv_train_results': adv_train_results,
                'val_results': val_results,
                'time_taken': np.round(((end-start) / 60.0), 2),
            }
            torch.save(summary, os.path.join(self.log_dir, f'epoch_summary_{epoch+1}.pt'))
            print(f"Train loss: {train_results['loss']}, \
                  Train accuracy: {train_results['id_accuracy']}")
            print(f"Adv Train loss: {adv_train_results['loss']}, \
                  Adv Train accuracy: {adv_train_results['id_accuracy']}")
            print(f"Val loss: {val_results['loss']}, \
                  Val accuracy: {val_results['id_accuracy']}")
            print(f"Time taken for train epoch: {summary['time_taken']} mins")

<<<<<<< HEAD
            # early_stopping needs the validation loss to check if it has decresed, 
            # and if it has, it will make a checkpoint of the current model
            early_stopping.register_epoch(val_results['loss'], self.model, self.log_dir)

            if early_stopping.do_early_stop:
                print(f"Early stopping. Restoring model to epoch {early_stopping.best_epoch+1}")
                self.training_early_stopped = True
                break

            # step through lr scheduler
            self.lr_scheduler.step()
=======
            # step through lr scheduler (only for epoch level steps)
            if not self.lr_step_after_batch:
                self.lr_scheduler.step()
>>>>>>> 3014e1fc

        # load the last checkpoint with the best model
        if self.training_early_stopped:
            self.model, _ = load_model(self.log_dir,
                                    device=self.device,
                                    name=early_stopping.best_model_name)

        save_model_with_params_from_ckpt(self.model, self.log_dir)

    def _persist_adv_dataset(self, adv_dataset, dir_name):
        indices = np.arange(len(adv_dataset))
        adv_dataset = data.Subset(adv_dataset,
                                  random.sample(list(indices),
                                                min(100, len(indices))))
        adv_dir = os.path.join(self.log_dir, dir_name)
        os.makedirs(adv_dir)
        persist_image_dataset(adv_dataset,
                              *self.dataset_persistence_params,
                              adv_dir)

    def _generate_adversarial_dataset(self):
        """
        Creates an adversarial dataset based on the current trained model.
        For ood-detect adv training, generates both in->out adversarials and
        out->in adversarials. While for normal adv training, generates only
        misclassification adversarials on in domain dataset.

        Also persists the generated adv images, if needed.
        """
        id_train_adv_set = []
        ood_train_adv_set = []
        if self.adv_training_type == "normal":
                # only works on in domain samples which get misclassified under attack
            additional_args = {'only_true_adversaries': True}
            id_train_adv_set = AdversarialDataset(self.id_train_dataset,
                                                  self.adv_attack_type.lower(),
                                                  self.model,
                                                  self.attack_params['epsilon'],
                                                  self.adv_id_attack_criteria,
                                                  self.attack_params['norm'],
                                                  self.attack_params['step_size'],
                                                  self.attack_params['max_steps'],
                                                  batch_size=self.batch_size,
                                                  device=self.device,
                                                  adv_success_detect_type=self.adv_training_type,
                                                  **additional_args)
            print(f"Number of misclassification adversarials generated: {len(id_train_adv_set)}")
            if self.attack_params['adv_persist_images']:
                # persist only random sampled 100 images
                self._persist_adv_dataset(id_train_adv_set, f'epoch-{self.epochs+1}-adv-images')
        elif self.adv_training_type == "ood-detect":
            if not self.use_fixed_threshold:
                threshold = get_optimal_threshold(os.path.join(self.log_dir,
                                                               f'epoch-{self.epochs+1}-uncertainties'),
                                                  self.uncertainty_measure)
            else:
                threshold = self.known_threshold_value
            additional_args = {'only_true_adversaries': True,
                               'uncertainty_measure': self.uncertainty_measure,
                               'uncertainty_threshold': threshold
                               }
            if not self.only_out_in_adversarials:
                id_train_adv_set = AdversarialDataset(self.id_train_dataset,
                                                      self.adv_attack_type.lower(),
                                                      self.model,
                                                      self.attack_params['epsilon'],
                                                      self.adv_id_attack_criteria,
                                                      self.attack_params['norm'],
                                                      self.attack_params['step_size'],
                                                      self.attack_params['max_steps'],
                                                      batch_size=self.batch_size,
                                                      device=self.device,
                                                      adv_success_detect_type=
                                                      self.adv_training_type,
                                                      **additional_args)
            ood_train_adv_set = AdversarialDataset(self.ood_train_dataset,
                                                   self.adv_attack_type.lower(),
                                                   self.model,
                                                   self.attack_params['epsilon'],
                                                   self.adv_ood_attack_criteria,
                                                   self.attack_params['norm'],
                                                   self.attack_params['step_size'],
                                                   self.attack_params['max_steps'],
                                                   batch_size=self.batch_size,
                                                   device=self.device,
                                                   adv_success_detect_type=self.adv_training_type,
                                                   ood_dataset=True,
                                                   **additional_args)
            print(f"Number of in->out adversarials generated: {len(id_train_adv_set)}")
            print(f"Number of out->in adversarials generated: {len(ood_train_adv_set)}")
            # persist images. as model progresses in training, attack gradients
            # will differ and we should get different adv images
            if self.attack_params['adv_persist_images']:
                self._persist_adv_dataset(id_train_adv_set, f'epoch-{self.epochs+1}-adv-images')
                self._persist_adv_dataset(ood_train_adv_set, f'epoch-{self.epochs+1}-adv-images-ood')
            
        return id_train_adv_set, ood_train_adv_set

    def _get_adv_data_loaders(self, id_train_adv_set, ood_train_adv_set):
        id_train_adv_loader = None
        ood_train_adv_loader = None
        if len(id_train_adv_set) > 0:
            id_train_adv_loader = DataLoader(id_train_adv_set,
                                             batch_size=self.batch_size,
                                             shuffle=True,
                                             num_workers=self.num_workers,
                                             pin_memory=self.pin_memory)

        if len(ood_train_adv_set) > 0:
            ood_train_adv_loader = DataLoader(ood_train_adv_set,
                                              batch_size=self.batch_size,
                                              shuffle=True,
                                              num_workers=self.num_workers,
                                              pin_memory=self.pin_memory)
        return id_train_adv_loader, ood_train_adv_loader

    def _adv_train_single_epoch(self):
        """
        Generates adversarial dataset and trains the model on them.
        """
        id_train_adv_set, ood_train_adv_set = self._generate_adversarial_dataset()
        # Dataloaders for adv train dataset
        id_train_adv_loader, ood_train_adv_loader = self._get_adv_data_loaders(id_train_adv_set,
                                                                               ood_train_adv_set)

        return self._train_single_epoch_adversarial(id_train_adv_loader,
                                                    ood_train_adv_loader)

    def _train_single_epoch_adversarial(self, id_train_loader, ood_train_loader):
        """
        Overriding normal training epoch, as for adversarial datasets
        we could have imbalanced id and ood datasets or sometimes no
        adversarial for in->out or out->in.
        """
        # Set model in train mode
        self.model.train()

        # metrics to be collected
        accuracies = 0.0
        kl_loss = 0.0
        id_loss, ood_loss = 0.0, 0.0
        id_precision, ood_precision = 0.0, 0.0
        id_outputs_all = None
        ood_outputs_all = None

        if id_train_loader is not None:
            # train on id samples separately
            print("Training on in->out adversarial images")
            for i, (data) in enumerate(id_train_loader, 0):
                adv_batch_result = self._train_single_batch_criteria(data,
                                                                     self.id_criterion,
                                                                     is_ood=False)
                loss, precision, accuracy, id_outputs = adv_batch_result

                # accumulate all outputs by the model
                if id_outputs_all is None:
                    id_outputs_all = id_outputs
                else:
                    id_outputs_all = torch.cat((id_outputs_all, id_outputs), dim=0)

                kl_loss += loss
                id_precision += precision
                accuracies += accuracy

            # average the metrics over all steps (batches) in this epoch
            num_batches = len(self.id_train_loader)
            accuracies /= num_batches
            kl_loss /= num_batches
            id_precision /= num_batches

            if self.log_uncertainties:
                id_uncertainties = UncertaintyEvaluator(id_outputs_all.detach().cpu().numpy()).get_all_uncertainties()
                uncertainty_dir = os.path.join(self.log_dir, f'epoch-{self.epochs+1}-uncertainties-adv')
                if not os.path.exists(uncertainty_dir):
                    os.makedirs(uncertainty_dir)
                for key in id_uncertainties.keys():
                    np.savetxt(os.path.join(uncertainty_dir, 'id_' + key._value_ + '.txt'),
                            id_uncertainties[key])
        id_loss = kl_loss
        kl_loss = 0.0

        if ood_train_loader is not None:
            # train on ood samples separately
            print("Training on out->in adversarial images")
            for i, (ood_data) in enumerate(ood_train_loader, 0):
                adv_batch_result = self._train_single_batch_criteria(ood_data,
                                                                     self.ood_criterion,
                                                                     is_ood=True)
                loss, precision, _ , ood_outputs = adv_batch_result

                # accumulate all outputs by the model
                if ood_outputs_all is None:
                    ood_outputs_all = ood_outputs
                else:
                    ood_outputs_all = torch.cat((ood_outputs_all, ood_outputs), dim=0)

                kl_loss += loss
                ood_precision += precision

            # average the metrics over all steps (batches) in this epoch
            num_batches = len(self.ood_train_loader)
            kl_loss /= num_batches
            ood_precision /= num_batches

            if self.log_uncertainties:
                ood_uncertainties = UncertaintyEvaluator(ood_outputs_all.detach().cpu().numpy()).get_all_uncertainties()
                uncertainty_dir = os.path.join(self.log_dir, f'epoch-{self.epochs+1}-uncertainties-adv')
                if not os.path.exists(uncertainty_dir):
                    os.makedirs(uncertainty_dir)
                for key in ood_uncertainties.keys():
                    np.savetxt(os.path.join(uncertainty_dir, 'ood_' + key._value_ + '.txt'),
                            ood_uncertainties[key])
        ood_loss = kl_loss
        # for adv epoch, we cannot compute overall PriorNetWeightedLoss having both id and ood loss
        kl_loss = 0.0
        # returns average metrics (loss, accuracy, dirichlet_dist_precision)
        return {
            'loss': np.round(kl_loss, 4),
            'id_loss': np.round(id_loss, 4),
            'ood_loss': np.round(ood_loss, 4),
            'id_accuracy': np.round(100.0 * accuracies, 2),
            'id_precision': np.round(id_precision, 4),
            'ood_precision': np.round(ood_precision, 4)
        }<|MERGE_RESOLUTION|>--- conflicted
+++ resolved
@@ -65,14 +65,10 @@
                  optimizer_params: Dict[str, Any] = {},
                  lr_scheduler=None,
                  lr_scheduler_params={},
-<<<<<<< HEAD
+                 add_ce_loss=False,
                  batch_size=64,
                  min_epochs=25, patience=20,
                  device=None, clip_norm=10.0, num_workers=4,
-=======
-                 add_ce_loss=False,
-                 batch_size=64, patience=20, device=None, clip_norm=10.0, num_workers=4,
->>>>>>> 3014e1fc
                  pin_memory=False, log_dir='.',
                  attack_params: Dict[str, Any] = {},
                  dataset_persistence_params=[],
@@ -92,12 +88,8 @@
                                                          id_criterion, ood_criterion,
                                                          optimizer_fn, optimizer_params,
                                                          lr_scheduler, lr_scheduler_params,
-<<<<<<< HEAD
+                                                         add_ce_loss,
                                                          batch_size, min_epochs, patience, device,
-=======
-                                                         add_ce_loss,
-                                                         batch_size, patience, device,
->>>>>>> 3014e1fc
                                                          clip_norm, num_workers,
                                                          pin_memory, log_dir,
                                                          adv_training_type == 'ood-detect')
@@ -180,8 +172,7 @@
                   Val accuracy: {val_results['id_accuracy']}")
             print(f"Time taken for train epoch: {summary['time_taken']} mins")
 
-<<<<<<< HEAD
-            # early_stopping needs the validation loss to check if it has decresed, 
+            # early_stopping needs the validation loss to check if it has decreased, 
             # and if it has, it will make a checkpoint of the current model
             early_stopping.register_epoch(val_results['loss'], self.model, self.log_dir)
 
@@ -191,12 +182,8 @@
                 break
 
             # step through lr scheduler
-            self.lr_scheduler.step()
-=======
-            # step through lr scheduler (only for epoch level steps)
             if not self.lr_step_after_batch:
                 self.lr_scheduler.step()
->>>>>>> 3014e1fc
 
         # load the last checkpoint with the best model
         if self.training_early_stopped:
